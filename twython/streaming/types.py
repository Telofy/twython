--- conflicted
+++ resolved
@@ -87,9 +87,6 @@
         """
         url = 'https://stream.twitter.com/%s/statuses/firehose.json' \
               % self.streamer.api_version
-<<<<<<< HEAD
-        return self.streamer._request(url, params=params)
-=======
         self.streamer._request(url, params=params)
 
     def set_dynamic_filter(self, **params):
@@ -107,5 +104,4 @@
 
         url = 'https://stream.twitter.com/%s/statuses/filter.json' \
               % self.streamer.api_version
-        self.streamer._request(url, 'POST', params=self.params)	
->>>>>>> 885051ac
+        self.streamer._request(url, 'POST', params=self.params)	