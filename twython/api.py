--- conflicted
+++ resolved
@@ -421,36 +421,15 @@
             else:
                 results = content
 
-<<<<<<< HEAD
-        if return_pages:
-            yield results
-        else:
-=======
->>>>>>> beffba7d
-            for result in results:
-                yield result
+            if return_pages:
+                yield results
+            else:
+                for result in results:
+                    yield result
 
             if function.iter_mode == 'cursor' and content['next_cursor_str'] == '0':
                 raise StopIteration
 
-<<<<<<< HEAD
-        try:
-            if function.iter_mode == 'id':
-                if not 'max_id' in params:
-                    # Add 1 to the id because since_id and max_id are inclusive
-                    if hasattr(function, 'iter_metadata'):
-                        since_id = content[function.iter_metadata].get('since_id_str')
-                    else:
-                        since_id = content[0]['id_str']
-                    params['since_id'] = (int(since_id) - 1)
-            elif function.iter_mode == 'cursor':
-                params['cursor'] = content['next_cursor_str']
-        except (TypeError, ValueError):  # pragma: no cover
-            raise TwythonError('Unable to generate next page of search results, `page` is not a number.')
-
-        for result in self.cursor(function, return_pages=return_pages, **params):
-            yield result
-=======
             try:
                 if function.iter_mode == 'id':
                     if not 'max_id' in params:
@@ -464,7 +443,6 @@
                     params['cursor'] = content['next_cursor_str']
             except (TypeError, ValueError):  # pragma: no cover
                 raise TwythonError('Unable to generate next page of search results, `page` is not a number.')
->>>>>>> beffba7d
 
     @staticmethod
     def unicode2utf8(text):
