#!/usr/bin/env python

"""
    Twython is a library for Python that wraps the Twitter API.
    It aims to abstract away all the API endpoints, so that additions to the library
    and/or the Twitter API won't cause any overall problems.

    Questions, comments? ryan@venodesigns.net
"""

__author__ = "Ryan McGrath <ryan@venodesigns.net>"
__version__ = "2.5.0"

import urllib
import re
import warnings

import requests
from requests.auth import OAuth1

try:
    from urlparse import parse_qsl
except ImportError:
    from cgi import parse_qsl

# Twython maps keyword based arguments to Twitter API endpoints. The endpoints
# table is a file with a dictionary of every API endpoint that Twython supports.
from twitter_endpoints import base_url, api_table, twitter_http_status_codes

try:
    import simplejson
except ImportError:
    try:
        # Python 2.6 and up
        import json as simplejson
    except ImportError:
        try:
            from django.utils import simplejson
        except:
            # Seriously wtf is wrong with you if you get this Exception.
            raise Exception("Twython requires the simplejson library (or Python 2.6) to work. http://www.undefined.org/python/")


class TwythonError(Exception):
    """
        Generic error class, catch-all for most Twython issues.
        Special cases are handled by TwythonAPILimit and TwythonAuthError.

        Note: To use these, the syntax has changed as of Twython 1.3. To catch these,
        you need to explicitly import them into your code, e.g:

        from twython import TwythonError, TwythonAPILimit, TwythonAuthError
    """
    def __init__(self, msg, error_code=None, retry_after=None):
        self.msg = msg
        self.error_code = error_code

        if error_code is not None and error_code in twitter_http_status_codes:
            self.msg = '%s: %s -- %s' % \
                        (twitter_http_status_codes[error_code][0],
                         twitter_http_status_codes[error_code][1],
                         self.msg)

    def __str__(self):
        return repr(self.msg)


class TwythonAuthError(TwythonError):
    """ Raised when you try to access a protected resource and it fails due to
        some issue with your authentication.
    """
    pass


class TwythonRateLimitError(TwythonError):
    """ Raised when you've hit a rate limit.
        retry_wait_seconds is the number of seconds to wait before trying again.
    """
    def __init__(self, msg, error_code, retry_after=None):
        TwythonError.__init__(self, msg, error_code=error_code)
        if isinstance(retry_after, int):
            self.msg = '%s (Retry after %d seconds)' % (msg, retry_after)


class Twython(object):
    def __init__(self, app_key=None, app_secret=None, oauth_token=None, oauth_token_secret=None, \
                headers=None, callback_url=None, twitter_token=None, twitter_secret=None, proxies=None):
        """Instantiates an instance of Twython. Takes optional parameters for authentication and such (see below).

            :param app_key: (optional) Your applications key
            :param app_secret: (optional) Your applications secret key
            :param oauth_token: (optional) Used with oauth_token_secret to make authenticated calls
            :param oauth_token_secret: (optional) Used with oauth_token to make authenticated calls
            :param headers: (optional) Custom headers to send along with the request
            :param callback_url: (optional) If set, will overwrite the callback url set in your application
            :param proxies: (optional) A dictionary of proxies, for example {"http":"proxy.example.org:8080", "https":"proxy.example.org:8081"}.
        """

        # Needed for hitting that there API.
        self.api_url = 'https://api.twitter.com/%s'
        self.request_token_url = self.api_url % 'oauth/request_token'
        self.access_token_url = self.api_url % 'oauth/access_token'
        self.authorize_url = self.api_url % 'oauth/authorize'
        self.authenticate_url = self.api_url % 'oauth/authenticate'

        # Enforce unicode on keys and secrets
        self.app_key = app_key and unicode(app_key) or twitter_token and unicode(twitter_token)
        self.app_secret = app_key and unicode(app_secret) or twitter_secret and unicode(twitter_secret)

        self.oauth_token = oauth_token and u'%s' % oauth_token
        self.oauth_token_secret = oauth_token_secret and u'%s' % oauth_token_secret

        self.callback_url = callback_url

        # If there's headers, set them, otherwise be an embarassing parent for their own good.
        self.headers = headers or {'User-Agent': 'Twython v' + __version__}

        # Allow for unauthenticated requests
        self.client = requests.session(proxies=proxies)
        self.auth = None

        if self.app_key is not None and self.app_secret is not None and \
        self.oauth_token is None and self.oauth_token_secret is None:
            self.auth = OAuth1(self.app_key, self.app_secret,
                               signature_type='auth_header')

        if self.app_key is not None and self.app_secret is not None and \
        self.oauth_token is not None and self.oauth_token_secret is not None:
            self.auth = OAuth1(self.app_key, self.app_secret,
                               self.oauth_token, self.oauth_token_secret,
                               signature_type='auth_header')

        if self.auth is not None:
            self.client = requests.session(headers=self.headers, auth=self.auth, proxies=proxies)

        # register available funcs to allow listing name when debugging.
        def setFunc(key):
            return lambda **kwargs: self._constructFunc(key, **kwargs)
        for key in api_table.keys():
            self.__dict__[key] = setFunc(key)

        # create stash for last call intel
        self._last_call = None

    def _constructFunc(self, api_call, **kwargs):
        # Go through and replace any mustaches that are in our API url.
        fn = api_table[api_call]
        url = re.sub(
            '\{\{(?P<m>[a-zA-Z_]+)\}\}',
            # The '1' here catches the API version. Slightly hilarious.
            lambda m: "%s" % kwargs.get(m.group(1), '1'),
            base_url + fn['url']
        )

        content = self._request(url, method=fn['method'], params=kwargs)

        return content

    def _request(self, url, method='GET', params=None, files=None, api_call=None):
        '''Internal response generator, no sense in repeating the same
        code twice, right? ;)
        '''
        method = method.lower()
        if not method in ('get', 'post'):
            raise TwythonError('Method must be of GET or POST')

        params = params or {}
        # requests doesn't like items that can't be converted to unicode,
        # so let's be nice and do that for the user
        for k, v in params.items():
            if isinstance(v, (int, bool)):
                params[k] = u'%s' % v

        func = getattr(self.client, method)
        if method == 'get':
            response = func(url, params=params)
        else:
            response = func(url, data=params, files=files)
        content = response.content.decode('utf-8')

        # create stash for last function intel
        self._last_call = {
            'api_call': api_call,
            'api_error': None,
            'cookies': response.cookies,
            'error': response.error,
            'headers': response.headers,
            'status_code': response.status_code,
            'url': response.url,
            'content': content,
        }

        #  wrap the json loads in a try, and defer an error
        #  why? twitter will return invalid json with an error code in the headers
        json_error = False
        try:
            content = simplejson.loads(content)
        except ValueError:
            json_error = True
            content = {}

        if response.status_code > 304:
            # If there is no error message, use a default.
            error_msg = content.get(
                'error', 'An error occurred processing your request.')
            self._last_call['api_error'] = error_msg

            if response.status_code == 420:
                exceptionType = TwythonRateLimitError
            else:
                exceptionType = TwythonError

            raise exceptionType(error_msg,
                                error_code=response.status_code,
                                retry_after=response.headers.get('retry-after'))

        # if we have a json error here, then it's not an official TwitterAPI error
        if json_error and not response.status_code in (200, 201, 202):
            raise TwythonError('Response was not valid JSON, unable to decode.')

        return content

    '''
    # Dynamic Request Methods
    Just in case Twitter releases something in their API
    and a developer wants to implement it on their app, but
    we haven't gotten around to putting it in Twython yet. :)
    '''

    def request(self, endpoint, method='GET', params=None, files=None, version='1.1'):
        # In case they want to pass a full Twitter URL
        # i.e. https://search.twitter.com/
        if endpoint.startswith('http://') or endpoint.startswith('https://'):
            url = endpoint
        else:
            url = '%s/%s.json' % (self.api_url % version, endpoint)

        content = self._request(url, method=method, params=params, files=files, api_call=url)

        return content

    def get(self, endpoint, params=None, version='1.1'):
        return self.request(endpoint, params=params, version=version)

    def post(self, endpoint, params=None, files=None, version='1.1'):
        return self.request(endpoint, 'POST', params=params, files=files, version=version)

    # End Dynamic Request Methods

    def get_lastfunction_header(self, header):
        """Returns the header in the last function
            This must be called after an API call, as it returns header based
            information.

            This will return None if the header is not present

            Most useful for the following header information:
                x-ratelimit-limit
                x-ratelimit-remaining
                x-ratelimit-class
                x-ratelimit-reset
        """
        if self._last_call is None:
            raise TwythonError('This function must be called after an API call.  It delivers header information.')
        if header in self._last_call['headers']:
            return self._last_call['headers'][header]
        return None

    def get_authentication_tokens(self):
        """Returns an authorization URL for a user to hit.
        """
        request_args = {}
        if self.callback_url:
            request_args['oauth_callback'] = self.callback_url

        response = self.client.get(self.request_token_url, params=request_args)

        if response.status_code != 200:
            raise TwythonAuthError("Seems something couldn't be verified with your OAuth junk. Error: %s, Message: %s" % (response.status_code, response.content))

        request_tokens = dict(parse_qsl(response.content))
        if not request_tokens:
            raise TwythonError('Unable to decode request tokens.')

        oauth_callback_confirmed = request_tokens.get('oauth_callback_confirmed') == 'true'

        auth_url_params = {
            'oauth_token': request_tokens['oauth_token'],
        }

        # Use old-style callback argument if server didn't accept new-style
        if self.callback_url and not oauth_callback_confirmed:
            auth_url_params['oauth_callback'] = self.callback_url

        request_tokens['auth_url'] = self.authenticate_url + '?' + urllib.urlencode(auth_url_params)

        return request_tokens

    def get_authorized_tokens(self):
        """Returns authorized tokens after they go through the auth_url phase.
        """
        response = self.client.get(self.access_token_url)
        authorized_tokens = dict(parse_qsl(response.content))
        if not authorized_tokens:
            raise TwythonError('Unable to decode authorized tokens.')

        return authorized_tokens

    # ------------------------------------------------------------------------------------------------------------------------
    # The following methods are all different in some manner or require special attention with regards to the Twitter API.
    # Because of this, we keep them separate from all the other endpoint definitions - ideally this should be change-able,
    # but it's not high on the priority list at the moment.
    # ------------------------------------------------------------------------------------------------------------------------

    @staticmethod
    def shortenURL(url_to_shorten, shortener='http://is.gd/api.php'):
        """Shortens url specified by url_to_shorten.
            Note: Twitter automatically shortens all URLs behind their own custom t.co shortener now,
                but we keep this here for anyone who was previously using it for alternative purposes. ;)

            :param url_to_shorten: (required) The URL to shorten
            :param shortener: (optional) In case you want to use a different
                              URL shortening service
        """
        if shortener == '':
            raise TwythonError('Please provide a URL shortening service.')

        request = requests.get(shortener, params={
            'query': url_to_shorten
        })

        if request.status_code in [301, 201, 200]:
            return request.text
        else:
            raise TwythonError('shortenURL() failed with a %s error code.' % request.status_code)

    @staticmethod
    def constructApiURL(base_url, params):
        return base_url + "?" + "&".join(["%s=%s" % (Twython.unicode2utf8(key), urllib.quote_plus(Twython.unicode2utf8(value))) for (key, value) in params.iteritems()])

    def search(self, **kwargs):
        """ Returns tweets that match a specified query.

            Documentation: https://dev.twitter.com/doc/get/search

            :param q: (required) The query you want to search Twitter for

            :param geocode: (optional) Returns tweets by users located within
                            a given radius of the given latitude/longitude.
                            The parameter value is specified by
                            "latitude,longitude,radius", where radius units
                            must be specified as either "mi" (miles) or
                            "km" (kilometers).
                            Example Values: 37.781157,-122.398720,1mi
            :param lang: (optional) Restricts tweets to the given language,
                         given by an ISO 639-1 code.
            :param locale: (optional) Specify the language of the query you
                           are sending. Only ``ja`` is currently effective.
            :param page: (optional) The page number (starting at 1) to return
                         Max ~1500 results
            :param result_type: (optional) Default ``mixed``
                                mixed: Include both popular and real time
                                       results in the response.
                                recent: return only the most recent results in
                                        the response
                                popular: return only the most popular results
                                         in the response.

            e.g x.search(q='jjndf', page='2')
        """

        return self.get('https://api.twitter.com/1.1/search/tweets.json', params=kwargs)

    def searchGen(self, search_query, **kwargs):
        """ Returns a generator of tweets that match a specified query.

            Documentation: https://dev.twitter.com/doc/get/search

            See Twython.search() for acceptable parameters

            e.g search = x.searchGen('python')
                for result in search:
                    print result
        """
        kwargs['q'] = search_query
        content = self.get('https://api.twitter.com/1.1/search/tweets.json', params=kwargs)

        if not content['results']:
            raise StopIteration

        for tweet in content['results']:
            yield tweet

        if 'page' not in kwargs:
            kwargs['page'] = '2'
        else:
            try:
                kwargs['page'] = int(kwargs['page'])
                kwargs['page'] += 1
                kwargs['page'] = str(kwargs['page'])
            except TypeError:
                raise TwythonError("searchGen() exited because page takes type str")

        for tweet in self.searchGen(search_query, **kwargs):
            yield tweet

    def bulkUserLookup(self, **kwargs):
        """Stub for a method that has been deprecated, kept for now to raise errors
            properly if people are relying on this (which they are...).
        """
        warnings.warn(
            "This function has been deprecated. Please migrate to .lookupUser() - params should be the same.",
            DeprecationWarning,
            stacklevel=2
        )

    # The following methods are apart from the other Account methods,
    # because they rely on a whole multipart-data posting function set.
<<<<<<< HEAD

    ## Media Uploading functions ##############################################

    def _media_update(self, url, file_, **params):
        return self.post(url, params=params, files=file_)

    def updateProfileBackgroundImage(self, file_, tile=True, version=1):
=======
    def updateProfileBackgroundImage(self, file_, tile=True, version='1.1'):
>>>>>>> 0c256519
        """Updates the authenticating user's profile background image.

            :param file_: (required) A string to the location of the file
                          (less than 800KB in size, larger than 2048px width will scale down)
            :param tile: (optional) Default ``True`` If set to true the background image
                         will be displayed tiled. The image will not be tiled otherwise.
            :param version: (optional) A number, default 1 because that's the
                            only API version Twitter has now
        """
        url = 'https://api.twitter.com/%d/account/update_profile_background_image.json' % version
        return self._media_update(url,
                                  {'image': (file_, open(file_, 'rb'))},
                                  **{'tile': tile})

<<<<<<< HEAD
    def updateProfileImage(self, file_, version=1):
=======
    def bulkUserLookup(self, **kwargs):
        """Stub for a method that has been deprecated, kept for now to raise errors
            properly if people are relying on this (which they are...).
        """
        warnings.warn(
            "This function has been deprecated. Please migrate to .lookupUser() - params should be the same.",
            DeprecationWarning,
            stacklevel=2
        )

    def updateProfileImage(self, file_, version='1.1'):
>>>>>>> 0c256519
        """Updates the authenticating user's profile image (avatar).

            :param file_: (required) A string to the location of the file
            :param version: (optional) A number, default 1 because that's the
                            only API version Twitter has now
        """
        url = 'https://api.twitter.com/%d/account/update_profile_image.json' % version
        return self._media_update(url,
                                  {'image': (file_, open(file_, 'rb'))})

    def updateStatusWithMedia(self, file_, version='1.1', **params):
        """Updates the users status with media

            :param file_: (required) A string to the location of the file
            :param version: (optional) A number, default 1 because that's the
                            only API version Twitter has now

            **params - You may pass items that are taken in this doc
                       (https://dev.twitter.com/docs/api/1/post/statuses/update_with_media)
        """
        url = 'https://upload.twitter.com/%d/statuses/update_with_media.json' % version
        return self._media_update(url,
                                  {'media': (file_, open(file_, 'rb'))},
                                  **params)

    def updateProfileBannerImage(self, file_, version=1, **params):
        """Updates the users profile banner

            :param file_: (required) A string to the location of the file
            :param version: (optional) A number, default 1 because that's the
                            only API version Twitter has now

            **params - You may pass items that are taken in this doc
                       (https://dev.twitter.com/docs/api/1/post/account/update_profile_banner)
        """
        url = 'https://api.twitter.com/%d/account/update_profile_banner.json' % version
        return self._media_update(url,
                                  {'banner': (file_, open(file_, 'rb'))},
                                  **params)

    ###########################################################################

    def getProfileImageUrl(self, username, size='normal', version='1.1'):
        """Gets the URL for the user's profile image.

            :param username: (required) Username, self explanatory.
            :param size: (optional) Default 'normal' (48px by 48px)
                            bigger - 73px by 73px
                            mini - 24px by 24px
                            original - undefined, be careful -- images may be
                                       large in bytes and/or size.
            :param version: A number, default 1 because that's the only API
                            version Twitter has now
        """
        endpoint = 'users/profile_image/%s' % username
        url = self.api_url % version + '/' + endpoint

        response = self.client.get(url, params={'size': size}, allow_redirects=False)
        image_url = response.headers.get('location')

        if response.status_code in (301, 302, 303, 307) and image_url is not None:
            return image_url
        else:
            raise TwythonError('getProfileImageUrl() threw an error.',
                                error_code=response.status_code)

    @staticmethod
    def stream(data, callback):
        """A Streaming API endpoint, because requests (by Kenneth Reitz)
            makes this not stupidly annoying to implement.

            In reality, Twython does absolutely *nothing special* here,
            but people new to programming expect this type of function to
            exist for this library, so we provide it for convenience.

            Seriously, this is nothing special. :)

            For the basic stream you're probably accessing, you'll want to
            pass the following as data dictionary keys. If you need to use
            OAuth (newer streams), passing secrets/etc
            as keys SHOULD work...

            This is all done over SSL (https://), so you're not left
            totally vulnerable by passing your password.

            :param username: (required) Username, self explanatory.
            :param password: (required) The Streaming API doesn't use OAuth,
                             so we do this the old school way.
            :param callback: (required) Callback function to be fired when
                             tweets come in (this is an event-based-ish API).
            :param endpoint: (optional) Override the endpoint you're using
                             with the Twitter Streaming API. This is defaulted
                             to the one that everyone has access to, but if
                             Twitter <3's you feel free to set this to your
                             wildest desires.
        """
        endpoint = 'https://stream.twitter.com/1/statuses/filter.json'
        if 'endpoint' in data:
            endpoint = data.pop('endpoint')

        needs_basic_auth = False
        if 'username' in data and 'password' in data:
            needs_basic_auth = True
            username = data.pop('username')
            password = data.pop('password')

        if needs_basic_auth:
            stream = requests.post(endpoint,
                                   data=data,
                                   auth=(username, password))
        else:
            stream = requests.post(endpoint, data=data)

        for line in stream.iter_lines():
            if line:
                try:
                    callback(simplejson.loads(line))
                except ValueError:
                    raise TwythonError('Response was not valid JSON, unable to decode.')

    @staticmethod
    def unicode2utf8(text):
        try:
            if isinstance(text, unicode):
                text = text.encode('utf-8')
        except:
            pass
        return text

    @staticmethod
    def encode(text):
        if isinstance(text, (str, unicode)):
            return Twython.unicode2utf8(text)
        return str(text)<|MERGE_RESOLUTION|>--- conflicted
+++ resolved
@@ -416,7 +416,6 @@
 
     # The following methods are apart from the other Account methods,
     # because they rely on a whole multipart-data posting function set.
-<<<<<<< HEAD
 
     ## Media Uploading functions ##############################################
 
@@ -424,9 +423,6 @@
         return self.post(url, params=params, files=file_)
 
     def updateProfileBackgroundImage(self, file_, tile=True, version=1):
-=======
-    def updateProfileBackgroundImage(self, file_, tile=True, version='1.1'):
->>>>>>> 0c256519
         """Updates the authenticating user's profile background image.
 
             :param file_: (required) A string to the location of the file
@@ -441,21 +437,7 @@
                                   {'image': (file_, open(file_, 'rb'))},
                                   **{'tile': tile})
 
-<<<<<<< HEAD
     def updateProfileImage(self, file_, version=1):
-=======
-    def bulkUserLookup(self, **kwargs):
-        """Stub for a method that has been deprecated, kept for now to raise errors
-            properly if people are relying on this (which they are...).
-        """
-        warnings.warn(
-            "This function has been deprecated. Please migrate to .lookupUser() - params should be the same.",
-            DeprecationWarning,
-            stacklevel=2
-        )
-
-    def updateProfileImage(self, file_, version='1.1'):
->>>>>>> 0c256519
         """Updates the authenticating user's profile image (avatar).
 
             :param file_: (required) A string to the location of the file
