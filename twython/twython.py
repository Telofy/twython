--- conflicted
+++ resolved
@@ -289,14 +289,7 @@
 
         # In case they want to pass a full Twitter URL
         # i.e. http://search.twitter.com/
-<<<<<<< HEAD
         if endpoint.startswith('http://') or endpoint.startwith('https://'):
-=======
-        # convert any http Twitter url into https, for the sake of user security
-        # only convert the protocol part, not all occurences of http://, in case users want to search that
-        endpoint = endpoint.replace('http://','https://',1)
-        if endpoint.startswith('http://'):
->>>>>>> 6ebf6df8
             url = endpoint
         else:
             url = '%s%s.json' % (self.api_url % version, endpoint)
@@ -483,11 +476,7 @@
                 e.g x.searchGen("python", page="2") or
                     x.searchGen(search_query = "python", page = "2")
         """
-<<<<<<< HEAD
-        searchURL = Twython.constructApiURL("https://search.twitter.com/search.json?q=%s" % Twython.unicode2utf8(search_query), kwargs)
-=======
         searchURL = Twython.constructApiURL("http://search.twitter.com/search.json?q=%s" % urllib.quote_plus(Twython.unicode2utf8(search_query)), kwargs)
->>>>>>> 6ebf6df8
         try:
             response = self.client.get(searchURL, headers=self.headers)
             data = simplejson.loads(response.content.decode('utf-8'))
