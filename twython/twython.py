#!/usr/bin/env python

"""
    Twython is a library for Python that wraps the Twitter API.
    It aims to abstract away all the API endpoints, so that additions to the library
    and/or the Twitter API won't cause any overall problems.

    Questions, comments? ryan@venodesigns.net
"""

__author__ = "Ryan McGrath <ryan@venodesigns.net>"
__version__ = "2.3.1"

import urllib
import re
import warnings

import requests
from requests.auth import OAuth1

try:
    from urlparse import parse_qsl
except ImportError:
    from cgi import parse_qsl

# Twython maps keyword based arguments to Twitter API endpoints. The endpoints
# table is a file with a dictionary of every API endpoint that Twython supports.
from twitter_endpoints import base_url, api_table, twitter_http_status_codes

try:
    import simplejson
except ImportError:
    try:
        # Python 2.6 and up
        import json as simplejson
    except ImportError:
        try:
            from django.utils import simplejson
        except:
            # Seriously wtf is wrong with you if you get this Exception.
            raise Exception("Twython requires the simplejson library (or Python 2.6) to work. http://www.undefined.org/python/")


class TwythonError(Exception):
    """
        Generic error class, catch-all for most Twython issues.
        Special cases are handled by TwythonAPILimit and TwythonAuthError.

        Note: To use these, the syntax has changed as of Twython 1.3. To catch these,
        you need to explicitly import them into your code, e.g:

        from twython import TwythonError, TwythonAPILimit, TwythonAuthError
    """
    def __init__(self, msg, error_code=None, retry_after=None):
        self.msg = msg
        self.error_code = error_code

        if error_code is not None and error_code in twitter_http_status_codes:
            self.msg = '%s: %s -- %s' % \
                        (twitter_http_status_codes[error_code][0],
                         twitter_http_status_codes[error_code][1],
                         self.msg)

    def __str__(self):
        return repr(self.msg)


class TwythonAuthError(TwythonError):
    """ Raised when you try to access a protected resource and it fails due to
        some issue with your authentication.
    """
    pass


class TwythonRateLimitError(TwythonError):
    """ Raised when you've hit a rate limit.
        retry_wait_seconds is the number of seconds to wait before trying again.
    """
    def __init__(self, msg, error_code, retry_after=None):
        TwythonError.__init__(self, msg, error_code=error_code)
        if isinstance(retry_after, int):
            self.msg = '%s (Retry after %d seconds)' % (msg, retry_after)


class Twython(object):
    def __init__(self, app_key=None, app_secret=None, oauth_token=None, oauth_token_secret=None, \
                headers=None, callback_url=None, twitter_token=None, twitter_secret=None, proxies=None):
        """Instantiates an instance of Twython. Takes optional parameters for authentication and such (see below).

            :param app_key: (optional) Your applications key
            :param app_secret: (optional) Your applications secret key
            :param oauth_token: (optional) Used with oauth_token_secret to make authenticated calls
            :param oauth_token_secret: (optional) Used with oauth_token to make authenticated calls
            :param headers: (optional) Custom headers to send along with the request
            :param callback_url: (optional) If set, will overwrite the callback url set in your application
            :param proxies: (optional) A dictionary of proxies, for example {"http":"proxy.example.org:8080", "https":"proxy.example.org:8081"}.
        """

        # Needed for hitting that there API.
        self.api_url = 'https://api.twitter.com/%s'
        self.request_token_url = self.api_url % 'oauth/request_token'
        self.access_token_url = self.api_url % 'oauth/access_token'
        self.authorize_url = self.api_url % 'oauth/authorize'
        self.authenticate_url = self.api_url % 'oauth/authenticate'

        # Enforce unicode on keys and secrets
        self.app_key = app_key and unicode(app_key) or twitter_token and unicode(twitter_token)
        self.app_secret = app_key and unicode(app_secret) or twitter_secret and unicode(twitter_secret)

        self.oauth_token = oauth_token and u'%s' % oauth_token
        self.oauth_token_secret = oauth_token_secret and u'%s' % oauth_token_secret

        self.callback_url = callback_url

        # If there's headers, set them, otherwise be an embarassing parent for their own good.
        self.headers = headers or {'User-Agent': 'Twython v' + __version__}

        # Allow for unauthenticated requests
        self.client = requests.session(proxies=proxies)
        self.auth = None

        if self.app_key is not None and self.app_secret is not None and \
        self.oauth_token is None and self.oauth_token_secret is None:
            self.auth = OAuth1(self.app_key, self.app_secret,
                               signature_type='auth_header')

        if self.app_key is not None and self.app_secret is not None and \
        self.oauth_token is not None and self.oauth_token_secret is not None:
            self.auth = OAuth1(self.app_key, self.app_secret,
                               self.oauth_token, self.oauth_token_secret,
                               signature_type='auth_header')

        if self.auth is not None:
            self.client = requests.session(headers=self.headers, auth=self.auth, proxies=proxies)

        # register available funcs to allow listing name when debugging.
        def setFunc(key):
            return lambda **kwargs: self._constructFunc(key, **kwargs)
        for key in api_table.keys():
            self.__dict__[key] = setFunc(key)

        # create stash for last call intel
        self._last_call = None

    def _constructFunc(self, api_call, **kwargs):
        # Go through and replace any mustaches that are in our API url.
        fn = api_table[api_call]
        url = re.sub(
            '\{\{(?P<m>[a-zA-Z_]+)\}\}',
            # The '1' here catches the API version. Slightly hilarious.
            lambda m: "%s" % kwargs.get(m.group(1), '1'),
            base_url + fn['url']
        )

        content = self._request(url, method=fn['method'], params=kwargs)

        return content

    def _request(self, url, method='GET', params=None, files=None, api_call=None):
        '''Internal response generator, no sense in repeating the same
        code twice, right? ;)
        '''
        method = method.lower()
        if not method in ('get', 'post'):
            raise TwythonError('Method must be of GET or POST')

        params = params or {}

        func = getattr(self.client, method)
        if method == 'get':
            # Still wasn't fixed in `requests` 0.13.2? :(
            url = url + '?' + urllib.urlencode(params)
            response = func(url)
        else:
            response = func(url, data=params, files=files)
        content = response.content.decode('utf-8')

        # create stash for last function intel
        self._last_call = {
            'api_call': api_call,
            'api_error': None,
            'cookies': response.cookies,
            'error': response.error,
            'headers': response.headers,
            'status_code': response.status_code,
            'url': response.url,
            'content': content,
        }

        try:
            content = simplejson.loads(content)
        except ValueError:
            raise TwythonError('Response was not valid JSON, unable to decode.')

        if response.status_code > 304:
            # If there is no error message, use a default.
            error_msg = content.get(
                'error', 'An error occurred processing your request.')
            self._last_call['api_error'] = error_msg

            if response.status_code == 420:
                exceptionType = TwythonRateLimitError
            else:
                exceptionType = TwythonError

            raise exceptionType(error_msg,
                                error_code=response.status_code,
                                retry_after=response.headers.get('retry-after'))

        return content

    '''
    # Dynamic Request Methods
    Just in case Twitter releases something in their API
    and a developer wants to implement it on their app, but
    we haven't gotten around to putting it in Twython yet. :)
    '''

    def request(self, endpoint, method='GET', params=None, files=None, version=1):
        # In case they want to pass a full Twitter URL
        # i.e. https://search.twitter.com/
        if endpoint.startswith('http://') or endpoint.startswith('https://'):
            url = endpoint
        else:
            url = '%s/%s.json' % (self.api_url % version, endpoint)

        content = self._request(url, method=method, params=params, files=files, api_call=url)

        return content

    def get(self, endpoint, params=None, version=1):
        return self.request(endpoint, params=params, version=version)

    def post(self, endpoint, params=None, files=None, version=1):
        return self.request(endpoint, 'POST', params=params, files=files, version=version)

    # End Dynamic Request Methods

    def get_lastfunction_header(self, header):
        """Returns the header in the last function
            This must be called after an API call, as it returns header based
            information.

            This will return None if the header is not present

            Most useful for the following header information:
                x-ratelimit-limit
                x-ratelimit-remaining
                x-ratelimit-class
                x-ratelimit-reset
        """
        if self._last_call is None:
            raise TwythonError('This function must be called after an API call.  It delivers header information.')
        if header in self._last_call['headers']:
            return self._last_call['headers'][header]
        return None

    def get_authentication_tokens(self):
        """Returns an authorization URL for a user to hit.
        """
        request_args = {}
        if self.callback_url:
            request_args['oauth_callback'] = self.callback_url

        req_url = self.request_token_url + '?' + urllib.urlencode(request_args)
        response = self.client.get(req_url)

        if response.status_code != 200:
            raise TwythonAuthError("Seems something couldn't be verified with your OAuth junk. Error: %s, Message: %s" % (response.status_code, response.content))

        request_tokens = dict(parse_qsl(response.content))
        if not request_tokens:
            raise TwythonError('Unable to decode request tokens.')

        oauth_callback_confirmed = request_tokens.get('oauth_callback_confirmed') == 'true'

        auth_url_params = {
            'oauth_token': request_tokens['oauth_token'],
        }

        # Use old-style callback argument if server didn't accept new-style
        if self.callback_url and not oauth_callback_confirmed:
            auth_url_params['oauth_callback'] = self.callback_url

        request_tokens['auth_url'] = self.authenticate_url + '?' + urllib.urlencode(auth_url_params)

        return request_tokens

    def get_authorized_tokens(self):
        """Returns authorized tokens after they go through the auth_url phase.
        """
        response = self.client.get(self.access_token_url)
        authorized_tokens = dict(parse_qsl(response.content))
        if not authorized_tokens:
            raise TwythonError('Unable to decode authorized tokens.')

        return authorized_tokens

    # ------------------------------------------------------------------------------------------------------------------------
    # The following methods are all different in some manner or require special attention with regards to the Twitter API.
    # Because of this, we keep them separate from all the other endpoint definitions - ideally this should be change-able,
    # but it's not high on the priority list at the moment.
    # ------------------------------------------------------------------------------------------------------------------------

    @staticmethod
    def shortenURL(url_to_shorten, shortener='http://is.gd/api.php'):
        """Shortens url specified by url_to_shorten.
            Note: Twitter automatically shortens all URLs behind their own custom t.co shortener now,
                but we keep this here for anyone who was previously using it for alternative purposes. ;)

            :param url_to_shorten: (required) The URL to shorten
            :param shortener: (optional) In case you want to use a different
                              URL shortening service
        """
        if shortener == '':
            raise TwythonError('Please provide a URL shortening service.')

        request = requests.get(shortener, params={
            'query': url_to_shorten
        })

        if request.status_code in [301, 201, 200]:
            return request.text
        else:
            raise TwythonError('shortenURL() failed with a %s error code.' % request.status_code)

    @staticmethod
    def constructApiURL(base_url, params):
        return base_url + "?" + "&".join(["%s=%s" % (Twython.unicode2utf8(key), urllib.quote_plus(Twython.unicode2utf8(value))) for (key, value) in params.iteritems()])

    def search(self, **kwargs):
        """ Returns tweets that match a specified query.

            Documentation: https://dev.twitter.com/doc/get/search

            :param q: (required) The query you want to search Twitter for

            :param geocode: (optional) Returns tweets by users located within
                            a given radius of the given latitude/longitude.
                            The parameter value is specified by
                            "latitude,longitude,radius", where radius units
                            must be specified as either "mi" (miles) or
                            "km" (kilometers).
                            Example Values: 37.781157,-122.398720,1mi
            :param lang: (optional) Restricts tweets to the given language,
                         given by an ISO 639-1 code.
            :param locale: (optional) Specify the language of the query you
                           are sending. Only ``ja`` is currently effective.
            :param page: (optional) The page number (starting at 1) to return
                         Max ~1500 results
            :param result_type: (optional) Default ``mixed``
                                mixed: Include both popular and real time
                                       results in the response.
                                recent: return only the most recent results in
                                        the response
                                popular: return only the most popular results
                                         in the response.

            e.g x.search(q='jjndf', page='2')
        """

        return self.get('https://search.twitter.com/search.json', params=kwargs)

    def searchGen(self, search_query, **kwargs):
        """ Returns a generator of tweets that match a specified query.

            Documentation: https://dev.twitter.com/doc/get/search

            See Twython.search() for acceptable parameters

            e.g search = x.searchGen('python')
                for result in search:
                    print result
        """
        kwargs['q'] = search_query
        content = self.get('https://search.twitter.com/search.json', params=kwargs)

        if not content['results']:
            raise StopIteration

        for tweet in content['results']:
            yield tweet

        if 'page' not in kwargs:
            kwargs['page'] = '2'
        else:
            try:
                kwargs['page'] = int(kwargs['page'])
                kwargs['page'] += 1
                kwargs['page'] = str(kwargs['page'])
            except TypeError:
                raise TwythonError("searchGen() exited because page takes type str")

        for tweet in self.searchGen(search_query, **kwargs):
            yield tweet

    # The following methods are apart from the other Account methods,
    # because they rely on a whole multipart-data posting function set.
    def updateProfileBackgroundImage(self, file_, tile=True, version=1):
        """Updates the authenticating user's profile background image.

            :param file_: (required) A string to the location of the file
                          (less than 800KB in size, larger than 2048px width will scale down)
            :param tile: (optional) Default ``True`` If set to true the background image
                         will be displayed tiled. The image will not be tiled otherwise.
            :param version: (optional) A number, default 1 because that's the
                            only API version Twitter has now
        """
        url = 'https://api.twitter.com/%d/account/update_profile_background_image.json' % version
        return self._media_update(url,
                                  {'image': (file_, open(file_, 'rb'))},
<<<<<<< HEAD
                                  **{'tile': tile})
=======
                                  params={'tile': tile})
>>>>>>> d8643768

    def bulkUserLookup(self, **kwargs):
        """Stub for a method that has been deprecated, kept for now to raise errors
            properly if people are relying on this (which they are...).
        """
        warnings.warn(
            "This function has been deprecated. Please migrate to .lookupUser() - params should be the same.",
            DeprecationWarning,
            stacklevel=2
        )

    def updateProfileImage(self, file_, version=1):
        """Updates the authenticating user's profile image (avatar).

            :param file_: (required) A string to the location of the file
            :param version: (optional) A number, default 1 because that's the
                            only API version Twitter has now
        """
        url = 'https://api.twitter.com/%d/account/update_profile_image.json' % version
        return self._media_update(url,
                                  {'image': (file_, open(file_, 'rb'))})

    def updateStatusWithMedia(self, file_, version=1, **params):
        """Updates the users status with media

            :param file_: (required) A string to the location of the file
            :param version: (optional) A number, default 1 because that's the
                            only API version Twitter has now

            **params - You may pass items that are taken in this doc
                       (https://dev.twitter.com/docs/api/1/post/statuses/update_with_media)
        """
        url = 'https://upload.twitter.com/%d/statuses/update_with_media.json' % version
        return self._media_update(url,
                                  {'media': (file_, open(file_, 'rb'))},
                                  **params)

    def _media_update(self, url, file_, **params):
        return self.post(url, params=params, files=file_)

    def getProfileImageUrl(self, username, size='normal', version=1):
        """Gets the URL for the user's profile image.

            :param username: (required) Username, self explanatory.
            :param size: (optional) Default 'normal' (48px by 48px)
                            bigger - 73px by 73px
                            mini - 24px by 24px
                            original - undefined, be careful -- images may be
                                       large in bytes and/or size.
            :param version: A number, default 1 because that's the only API
                            version Twitter has now
        """
        endpoint = 'users/profile_image/%s' % username
        url = self.api_url % version + '/' + endpoint + '?' + urllib.urlencode({'size': size})

        response = self.client.get(url, allow_redirects=False)
        image_url = response.headers.get('location')

        if response.status_code in (301, 302, 303, 307) and image_url is not None:
            return image_url
        else:
            raise TwythonError('getProfileImageUrl() threw an error.',
                                error_code=response.status_code)

    @staticmethod
    def stream(data, callback):
        """A Streaming API endpoint, because requests (by Kenneth Reitz)
            makes this not stupidly annoying to implement.

            In reality, Twython does absolutely *nothing special* here,
            but people new to programming expect this type of function to
            exist for this library, so we provide it for convenience.

            Seriously, this is nothing special. :)

            For the basic stream you're probably accessing, you'll want to
            pass the following as data dictionary keys. If you need to use
            OAuth (newer streams), passing secrets/etc
            as keys SHOULD work...

            This is all done over SSL (https://), so you're not left
            totally vulnerable by passing your password.

            :param username: (required) Username, self explanatory.
            :param password: (required) The Streaming API doesn't use OAuth,
                             so we do this the old school way.
            :param callback: (required) Callback function to be fired when
                             tweets come in (this is an event-based-ish API).
            :param endpoint: (optional) Override the endpoint you're using
                             with the Twitter Streaming API. This is defaulted
                             to the one that everyone has access to, but if
                             Twitter <3's you feel free to set this to your
                             wildest desires.
        """
        endpoint = 'https://stream.twitter.com/1/statuses/filter.json'
        if 'endpoint' in data:
            endpoint = data.pop('endpoint')

        needs_basic_auth = False
        if 'username' in data and 'password' in data:
            needs_basic_auth = True
            username = data.pop('username')
            password = data.pop('password')

        if needs_basic_auth:
            stream = requests.post(endpoint,
                                   data=data,
                                   auth=(username, password))
        else:
            stream = requests.post(endpoint, data=data)

        for line in stream.iter_lines():
            if line:
                try:
                    callback(simplejson.loads(line))
                except ValueError:
                    raise TwythonError('Response was not valid JSON, unable to decode.')

    @staticmethod
    def unicode2utf8(text):
        try:
            if isinstance(text, unicode):
                text = text.encode('utf-8')
        except:
            pass
        return text

    @staticmethod
    def encode(text):
        if isinstance(text, (str, unicode)):
            return Twython.unicode2utf8(text)
        return str(text)<|MERGE_RESOLUTION|>--- conflicted
+++ resolved
@@ -9,7 +9,7 @@
 """
 
 __author__ = "Ryan McGrath <ryan@venodesigns.net>"
-__version__ = "2.3.1"
+__version__ = "2.3.2"
 
 import urllib
 import re
@@ -409,11 +409,7 @@
         url = 'https://api.twitter.com/%d/account/update_profile_background_image.json' % version
         return self._media_update(url,
                                   {'image': (file_, open(file_, 'rb'))},
-<<<<<<< HEAD
                                   **{'tile': tile})
-=======
-                                  params={'tile': tile})
->>>>>>> d8643768
 
     def bulkUserLookup(self, **kwargs):
         """Stub for a method that has been deprecated, kept for now to raise errors
