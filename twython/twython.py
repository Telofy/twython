#!/usr/bin/env python

"""
    Twython is a library for Python that wraps the Twitter API.
    It aims to abstract away all the API endpoints, so that additions to the library
    and/or the Twitter API won't cause any overall problems.

    Questions, comments? ryan@venodesigns.net
"""

__author__ = "Ryan McGrath <ryan@venodesigns.net>"
__version__ = "1.6.0"

import urllib
import re
import time

import requests
from requests.exceptions import RequestException
from oauth_hook import OAuthHook
import oauth2 as oauth

try:
    from urlparse import parse_qsl
except ImportError:
    from cgi import parse_qsl

# Twython maps keyword based arguments to Twitter API endpoints. The endpoints
# table is a file with a dictionary of every API endpoint that Twython supports.
from twitter_endpoints import base_url, api_table , twitter_http_status_codes


# There are some special setups (like, oh, a Django application) where
# simplejson exists behind the scenes anyway. Past Python 2.6, this should
# never really cause any problems to begin with.
try:
    # Python 2.6 and below (2.4/2.5, 2.3 is not guranteed to work with this library to begin with)
    # If they have simplejson, we should try and load that first,
    # if they have the library, chances are they're gonna want to use that.
    import simplejson
except ImportError:
    try:
        # Python 2.6 and up
        import json as simplejson
    except ImportError:
        try:
            # This case gets rarer by the day, but if we need to, we can pull it from Django provided it's there.
            from django.utils import simplejson
        except:
            # Seriously wtf is wrong with you if you get this Exception.
            raise Exception("Twython requires the simplejson library (or Python 2.6) to work. http://www.undefined.org/python/")

class TwythonError(AttributeError):
    """
        Generic error class, catch-all for most Twython issues.
        Special cases are handled by TwythonAPILimit and TwythonAuthError.

        Note: To use these, the syntax has changed as of Twython 1.3. To catch these,
        you need to explicitly import them into your code, e.g:

        from twython import TwythonError, TwythonAPILimit, TwythonAuthError
    """
    def __init__(self, msg, error_code=None):
        self.msg = msg
        if error_code == 400:
            raise TwythonAPILimit(msg)

    def __str__(self):
        return repr(self.msg)


class TwythonAPILimit(TwythonError):
    """
        Raised when you've hit an API limit. Try to avoid these, read the API
        docs if you're running into issues here, Twython does not concern itself with
        this matter beyond telling you that you've done goofed.
    """
    def __init__(self, msg):
        self.msg = msg

    def __str__(self):
        return repr(self.msg)


class APILimit(TwythonError):
    """
        Raised when you've hit an API limit. Try to avoid these, read the API
        docs if you're running into issues here, Twython does not concern itself with
        this matter beyond telling you that you've done goofed.

        DEPRECATED, import and catch TwythonAPILimit instead.
    """
    def __init__(self, msg):
        self.msg = '%s\n Notice: APILimit is deprecated and soon to be removed, catch on TwythonAPILimit instead!' % msg

    def __str__(self):
        return repr(self.msg)


class TwythonRateLimitError(TwythonError):
    """
        Raised when you've hit a rate limit.  retry_wait_seconds is the number of seconds to
        wait before trying again.
    """
    def __init__(self, msg, retry_wait_seconds, error_code):
        self.retry_wait_seconds = int(retry_wait_seconds)
        TwythonError.__init__(self, msg, error_code)

    def __str__(self):
        return repr(self.msg)


class TwythonAuthError(TwythonError):
    """
        Raised when you try to access a protected resource and it fails due to some issue with
        your authentication.
    """
    def __init__(self, msg):
        self.msg = msg

    def __str__(self):
        return repr(self.msg)


class AuthError(TwythonError):
    """
        Raised when you try to access a protected resource and it fails due to some issue with
        your authentication.
    """
    def __init__(self, msg):
        self.msg = '%s\n Notice: AuthError is deprecated and soon to be removed, catch on TwythonAuthError instead!' % msg

    def __str__(self):
        return repr(self.msg)


class Twython(object):
    def __init__(self, twitter_token=None, twitter_secret=None, oauth_token=None, oauth_token_secret=None, \
                headers=None, callback_url=None):
        """setup(self, oauth_token = None, headers = None)

            Instantiates an instance of Twython. Takes optional parameters for authentication and such (see below).

            Parameters:
                twitter_token - Given to you when you register your application with Twitter.
                twitter_secret - Given to you when you register your application with Twitter.
                oauth_token - If you've gone through the authentication process and have a token for this user,
                    pass it in and it'll be used for all requests going forward.
                oauth_token_secret - see oauth_token; it's the other half.
                headers - User agent header, dictionary style ala {'User-Agent': 'Bert'}
                client_args - additional arguments for HTTP client (see httplib2.Http.__init__), e.g. {'timeout': 10.0}

                ** Note: versioning is not currently used by search.twitter functions;
                         when Twitter moves their junk, it'll be supported.
        """
        OAuthHook.consumer_key = twitter_token
        OAuthHook.consumer_secret = twitter_secret

        # Needed for hitting that there API.
        self.request_token_url = 'http://twitter.com/oauth/request_token'
        self.access_token_url = 'http://twitter.com/oauth/access_token'
        self.authorize_url = 'http://twitter.com/oauth/authorize'
        self.authenticate_url = 'http://twitter.com/oauth/authenticate'
        self.api_url = 'http://api.twitter.com/%s/'

        self.twitter_token = twitter_token
        self.twitter_secret = twitter_secret
        self.oauth_token = oauth_token
        self.oauth_secret = oauth_token_secret
        self.callback_url = callback_url

        # If there's headers, set them, otherwise be an embarassing parent for their own good.
        self.headers = headers
        if self.headers is None:
            self.headers = {'User-agent': 'Twython Python Twitter Library v' + __version__}

        self.client = None

        if self.twitter_token is not None and self.twitter_secret is not None:
            self.client = requests.session(hooks={'pre_request': OAuthHook()})

        if self.oauth_token is not None and self.oauth_secret is not None:
            self.oauth_hook = OAuthHook(self.oauth_token, self.oauth_secret, header_auth=True)
            self.client = requests.session(hooks={'pre_request': self.oauth_hook})

        # Filter down through the possibilities here - if they have a token, if they're first stage, etc.
        if self.client is None:
            # If they don't do authentication, but still want to request unprotected resources, we need an opener.
            self.client = requests.session()

        # register available funcs to allow listing name when debugging.
        def setFunc(key):
            return lambda **kwargs: self._constructFunc(key, **kwargs)
        for key in api_table.keys():
            self.__dict__[key] = setFunc(key)

        # create stash for last call intel
        self._last_call= None

    def _constructFunc(self, api_call, **kwargs):
        # Go through and replace any mustaches that are in our API url.
        fn = api_table[api_call]
        url = re.sub(
            '\{\{(?P<m>[a-zA-Z_]+)\}\}',
            # The '1' here catches the API version. Slightly hilarious.
            lambda m: "%s" % kwargs.get(m.group(1), '1'),
            base_url + fn['url']
        )

        method = fn['method'].lower()
        if not method in ('get', 'post', 'delete'):
            raise TwythonError('Method must be of GET, POST or DELETE')

        content = self._request(url, method=method, params=kwargs)

        return content

    def _request(self, url, method='GET', params=None):
        '''
        Internal response generator, not sense in repeating the same
        code twice, right? ;)
        '''
        myargs = {}
        method = method.lower()

        if method == 'get':
            url = '%s?%s' % (url, urllib.urlencode(params))
        else:
            myargs = params

        func = getattr(self.client, method)
        response = func(url, data=myargs)
        content= response.content.decode('utf-8')

        # create stash for last function intel
        self._last_call= {
            'api_call':api_call,
            'api_error':None,
            'cookies':response.cookies,
            'error':response.error,
            'headers':response.headers,
            'status_code':response.status_code,
            'url':response.url,
            'content':content,
        }
        
        if response.status_code not in ( 200 , 304 ):
            # handle rate limiting first
            if response.status_code == 420 :
                raise TwythonAPILimit( "420 || %s || %s" % twitter_http_status_codes[420] )
            if content:
                try:
                    as_json= simplejson.loads(content)
                    if 'error' in as_json:
                        self._last_call['api_error']= as_json['error']
                except:
                    pass
            raise TwythonError( "%s || %s || %s" % ( response.status_code , twitter_http_status_codes[response.status_code][0] , twitter_http_status_codes[response.status_code][1] ) , error_code=response.status_code )
            
        try:
            # sometimes this causes an error, and i haven't caught it yet!
            return simplejson.loads(content)
        except:
            raise

<<<<<<< HEAD
        # Python 2.6 `json` will throw a ValueError if it
        # can't load the string as valid JSON,
        # `simplejson` will throw simplejson.decoder.JSONDecodeError
        # But excepting just ValueError will work with both. o.O
        try:
            content = simplejson.loads(response.content.decode('utf-8'))
        except ValueError:
            raise TwythonError('Response was not valid JSON, unable to decode.')

        if response.status_code > 302:
            # Just incase there is no error message, let's set a default
            error_msg = 'An error occurred processing your request.'
            if content.get('error') is not None:
                error_msg = content['error']

            raise TwythonError(error_msg, error_code=response.status_code)

        return content

    '''
    # Dynamic Request Methods
    Just in case Twitter releases something in their API
    and a developer wants to implement it on their app, but
    we haven't gotten around to putting it in Twython yet. :)
    '''

    def request(self, endpoint, method='GET', params=None, version=1):
        params = params or {}

        # In case they want to pass a full Twitter URL
        # i.e. http://search.twitter.com/
        if endpoint.startswith('http://'):
            url = endpoint
        else:
            url = '%s%s.json' % (self.api_url % version, endpoint)

        content = self._request(url, method=method, params=params)

        return content

    def get(self, endpoint, params=None, version=1):
        params = params or {}
        return self.request(endpoint, params=params, version=version)

    def post(self, endpoint, params=None, version=1):
        params = params or {}
        return self.request(endpoint, 'POST', params=params, version=version)

    def delete(self, endpoint, params=None, version=1):
        params = params or {}
        return self.request(endpoint, 'DELETE', params=params, version=version)

    # End Dynamic Request Methods
=======
    def get_lastfunction_header(self,header):
        """
            get_lastfunction_header(self)

            returns the header in the last function
            this must be called after an API call, as it returns header based information.
            this will return None if the header is not present
            
            most useful for the following header information:
                x-ratelimit-limit
                x-ratelimit-remaining
                x-ratelimit-class
                x-ratelimit-reset
        """
        if self._last_call is None:
            raise TwythonError('This function must be called after an API call.  It delivers header information.')
        if header in self._last_call['headers']:
            return self._last_call['headers'][header]
        return None
>>>>>>> 40424079

    def get_authentication_tokens(self):
        """
            get_auth_url(self)

            Returns an authorization URL for a user to hit.
        """
        callback_url = self.callback_url

        request_args = {}
        if callback_url:
            request_args['oauth_callback'] = callback_url
            
        method = 'get'

        func = getattr(self.client, method)
        response = func(self.request_token_url, data=request_args)

        if response.status_code != 200:
            raise TwythonAuthError("Seems something couldn't be verified with your OAuth junk. Error: %s, Message: %s" % (response.status_code, response.content))

        request_tokens = dict(parse_qsl(response.content))
        if not request_tokens:
            raise TwythonError('Unable to decode request tokens.')

        oauth_callback_confirmed = request_tokens.get('oauth_callback_confirmed') == 'true'

        auth_url_params = {
            'oauth_token': request_tokens['oauth_token'],
        }

        # Use old-style callback argument if server didn't accept new-style
        if callback_url and not oauth_callback_confirmed:
            auth_url_params['oauth_callback'] = callback_url

        request_tokens['auth_url'] = self.authenticate_url + '?' + urllib.urlencode(auth_url_params)

        return request_tokens

    def get_authorized_tokens(self):
        """
            get_authorized_tokens

            Returns authorized tokens after they go through the auth_url phase.
        """
        response = self.client.get(self.access_token_url)
        authorized_tokens = dict(parse_qsl(response.content))
        if not authorized_tokens:
            raise TwythonError('Unable to decode authorized tokens.')

        return authorized_tokens

    # ------------------------------------------------------------------------------------------------------------------------
    # The following methods are all different in some manner or require special attention with regards to the Twitter API.
    # Because of this, we keep them separate from all the other endpoint definitions - ideally this should be change-able,
    # but it's not high on the priority list at the moment.
    # ------------------------------------------------------------------------------------------------------------------------

    @staticmethod
    def shortenURL(url_to_shorten, shortener="http://is.gd/api.php", query="longurl"):
        """
            shortenURL(url_to_shorten, shortener = "http://is.gd/api.php", query="longurl")

            Shortens url specified by url_to_shorten.
            Note: Twitter automatically shortens all URLs behind their own custom t.co shortener now,
                but we keep this here for anyone who was previously using it for alternative purposes. ;)

            Parameters:
                url_to_shorten - URL to shorten.
                shortener = In case you want to use a url shortening service other than is.gd.
        """
        request = requests.get('http://is.gd/api.php', params={
            'query': url_to_shorten
        })

        if request.status_code in [301, 201, 200]:
            return request.text
        else:
            raise TwythonError('shortenURL() failed with a %s error code.' % request.status_code)

    @staticmethod
    def constructApiURL(base_url, params):
        return base_url + "?" + "&".join(["%s=%s" % (Twython.unicode2utf8(key), urllib.quote_plus(Twython.unicode2utf8(value))) for (key, value) in params.iteritems()])

    def bulkUserLookup(self, ids=None, screen_names=None, version=1, **kwargs):
        """ bulkUserLookup(self, ids = None, screen_names = None, version = 1, **kwargs)

            A method to do bulk user lookups against the Twitter API. Arguments (ids (numbers) / screen_names (strings)) should be flat Arrays that
            contain their respective data sets.

            Statuses for the users in question will be returned inline if they exist. Requires authentication!
        """
        if ids:
            kwargs['user_id'] = ','.join(map(str, ids))
        if screen_names:
            kwargs['screen_name'] = ','.join(screen_names)

        lookupURL = Twython.constructApiURL("http://api.twitter.com/%d/users/lookup.json" % version, kwargs)
        try:
            response = self.client.post(lookupURL, headers=self.headers)
            return simplejson.loads(response.content.decode('utf-8'))
        except RequestException, e:
            raise TwythonError("bulkUserLookup() failed with a %s error code." % e.code, e.code)

    def search(self, **kwargs):
        """search(search_query, **kwargs)

            Returns tweets that match a specified query.

            Parameters:
                See the documentation at http://dev.twitter.com/doc/get/search. Pass in the API supported arguments as named parameters.

                e.g x.search(q = "jjndf", page = '2')
        """
        searchURL = Twython.constructApiURL("http://search.twitter.com/search.json", kwargs)
        try:
            response = self.client.get(searchURL, headers=self.headers)

            if response.status_code == 420:
                retry_wait_seconds = response.headers.get('retry-after')
                raise TwythonRateLimitError("getSearchTimeline() is being rate limited.  Retry after %s seconds." %
                                     retry_wait_seconds,
                                     retry_wait_seconds,
                                     response.status_code)

            return simplejson.loads(response.content.decode('utf-8'))
        except RequestException, e:
            raise TwythonError("getSearchTimeline() failed with a %s error code." % e.code, e.code)

    def searchTwitter(self, **kwargs):
        """use search() ,this is a fall back method to support searchTwitter()
        """
        return self.search(**kwargs)

    def searchGen(self, search_query, **kwargs):
        """searchGen(search_query, **kwargs)

            Returns a generator of tweets that match a specified query.

            Parameters:
                See the documentation at http://dev.twitter.com/doc/get/search. Pass in the API supported arguments as named parameters.

                e.g x.searchGen("python", page="2") or
                    x.searchGen(search_query = "python", page = "2")
        """
        searchURL = Twython.constructApiURL("http://search.twitter.com/search.json?q=%s" % Twython.unicode2utf8(search_query), kwargs)
        try:
            response = self.client.get(searchURL, headers=self.headers)
            data = simplejson.loads(response.content.decode('utf-8'))
        except RequestException, e:
            raise TwythonError("searchGen() failed with a %s error code." % e.code, e.code)

        if not data['results']:
            raise StopIteration

        for tweet in data['results']:
            yield tweet

        if 'page' not in kwargs:
            kwargs['page'] = '2'
        else:
            try:
                kwargs['page'] = int(kwargs['page'])
                kwargs['page'] += 1
                kwargs['page'] = str(kwargs['page'])
            except TypeError:
                raise TwythonError("searchGen() exited because page takes str")
            except e:
                raise TwythonError("searchGen() failed with %s error code" % \
                                    e.code, e.code)

        for tweet in self.searchGen(search_query, **kwargs):
            yield tweet

    def searchTwitterGen(self, search_query, **kwargs):
        """use searchGen(), this is a fallback method to support
           searchTwitterGen()"""
        return self.searchGen(search_query, **kwargs)

    def isListMember(self, list_id, id, username, version=1):
        """ isListMember(self, list_id, id, version)

            Check if a specified user (id) is a member of the list in question (list_id).

            **Note: This method may not work for private/protected lists, unless you're authenticated and have access to those lists.

            Parameters:
                list_id - Required. The slug of the list to check against.
                id - Required. The ID of the user being checked in the list.
                username - User who owns the list you're checking against (username)
                version (number) - Optional. API version to request. Entire Twython class defaults to 1, but you can override on a function-by-function or class basis - (version=2), etc.
        """
        try:
            response = self.client.get("http://api.twitter.com/%d/%s/%s/members/%s.json" % (version, username, list_id, id), headers=self.headers)
            return simplejson.loads(response.content.decode('utf-8'))
        except RequestException, e:
            raise TwythonError("isListMember() failed with a %d error code." % e.code, e.code)

    def isListSubscriber(self, username, list_id, id, version=1):
        """ isListSubscriber(self, list_id, id, version)

            Check if a specified user (id) is a subscriber of the list in question (list_id).

            **Note: This method may not work for private/protected lists, unless you're authenticated and have access to those lists.

            Parameters:
                list_id - Required. The slug of the list to check against.
                id - Required. The ID of the user being checked in the list.
                username - Required. The username of the owner of the list that you're seeing if someone is subscribed to.
                version (number) - Optional. API version to request. Entire Twython class defaults to 1, but you can override on a function-by-function or class basis - (version=2), etc.
        """
        try:
            response = self.client.get("http://api.twitter.com/%d/%s/%s/following/%s.json" % (version, username, list_id, id), headers=self.headers)
            return simplejson.loads(response.content.decode('utf-8'))
        except RequestException, e:
            raise TwythonError("isListMember() failed with a %d error code." % e.code, e.code)

    # The following methods are apart from the other Account methods, because they rely on a whole multipart-data posting function set.
    def updateProfileBackgroundImage(self, file_, tile=True, version=1):
        """ updateProfileBackgroundImage(filename, tile=True)

            Updates the authenticating user's profile background image.

            Parameters:
                image - Required. Must be a valid GIF, JPG, or PNG image of less than 800 kilobytes in size. Images with width larger than 2048 pixels will be forceably scaled down.
                tile - Optional (defaults to True). If set to true the background image will be displayed tiled. The image will not be tiled otherwise.
                version (number) - Optional. API version to request. Entire Twython class defaults to 1, but you can override on a function-by-function or class basis - (version=2), etc.
        """
        return self._media_update('http://api.twitter.com/%d/account/update_profile_background_image.json' % version, {
            'image': (file_, open(file_, 'rb'))
        }, params={'tile': tile})

    def updateProfileImage(self, file_, version=1):
        """ updateProfileImage(filename)

            Updates the authenticating user's profile image (avatar).

            Parameters:
                image - Required. Must be a valid GIF, JPG, or PNG image of less than 700 kilobytes in size. Images with width larger than 500 pixels will be scaled down.
                version (number) - Optional. API version to request. Entire Twython class defaults to 1, but you can override on a function-by-function or class basis - (version=2), etc.
        """
        return self._media_update('http://api.twitter.com/%d/account/update_profile_image.json' % version, {
            'image': (file_, open(file_, 'rb'))
        })

    # statuses/update_with_media
    def updateStatusWithMedia(self, file_, version=1, **params):
        """ updateStatusWithMedia(filename)

            Updates the authenticating user's profile image (avatar).

            Parameters:
                image - Required. Must be a valid GIF, JPG, or PNG image of less than 700 kilobytes in size. Images with width larger than 500 pixels will be scaled down.
                version (number) - Optional. API version to request. Entire Twython class defaults to 1, but you can override on a function-by-function or class basis - (version=2), etc.
        """
        return self._media_update('https://upload.twitter.com/%d/statuses/update_with_media.json' % version, {
            'media': (file_, open(file_, 'rb'))
        }, **params)

    def _media_update(self, url, file_, params=None):
        params = params or {}

        '''
        ***
        Techincally, this code will work one day. :P
        I think @kennethreitz is working with somebody to
        get actual OAuth stuff implemented into `requests`
        Until then we will have to use `request-oauth` and
        currently the code below should work, but doesn't.

        See this gist (https://gist.github.com/2002119)
        request-oauth is missing oauth_body_hash from the
        header.. that MIGHT be why it's not working..
        I haven't debugged enough.

                - Mike Helmick
        ***

        self.oauth_hook.header_auth = True
        self.client = requests.session(hooks={'pre_request': self.oauth_hook})
        print self.oauth_hook
        response = self.client.post(url, data=params, files=file_, headers=self.headers)
        print response.headers
        return response.content
        '''
        oauth_params = {
            'oauth_consumer_key': self.oauth_hook.consumer_key,
            'oauth_token': self.oauth_token,
            'oauth_timestamp': int(time.time()),
        }

        #create a fake request with your upload url and parameters
        faux_req = oauth.Request(method='POST', url=url, parameters=oauth_params)

        #sign the fake request.
        signature_method = oauth.SignatureMethod_HMAC_SHA1()

        class dotdict(dict):
            """
            This is a helper func. because python-oauth2 wants a
            dict in dot notation.
            """

            def __getattr__(self, attr):
                return self.get(attr, None)
            __setattr__ = dict.__setitem__
            __delattr__ = dict.__delitem__

        consumer = {
            'key': self.oauth_hook.consumer_key,
            'secret': self.oauth_hook.consumer_secret
        }
        token = {
            'key': self.oauth_token,
            'secret': self.oauth_secret
        }

        faux_req.sign_request(signature_method, dotdict(consumer), dotdict(token))

        #create a dict out of the fake request signed params
        self.headers.update(faux_req.to_header())

        req = requests.post(url, data=params, files=file_, headers=self.headers)
        return req.content

    def getProfileImageUrl(self, username, size=None, version=1):
        """ getProfileImageUrl(username)

            Gets the URL for the user's profile image.

            Parameters:
                username - Required. User name of the user you want the image url of.
                size - Optional. Image size. Valid options include 'normal', 'mini' and 'bigger'. Defaults to 'normal' if not given.
                version (number) - Optional. API version to request. Entire Twython class defaults to 1, but you can override on a function-by-function or class basis - (version=2), etc.
        """
        url = "http://api.twitter.com/%s/users/profile_image/%s.json" % (version, username)
        if size:
            url = self.constructApiURL(url, {'size': size})

        #client.follow_redirects = False
        response = self.client.get(url, allow_redirects=False)
        image_url = response.headers.get('location')

        if response.status_code in (301, 302, 303, 307) and image_url is not None:
            return image_url

        raise TwythonError("getProfileImageUrl() failed with a %d error code." % response.status_code, response.status_code)

    @staticmethod
    def stream(data, callback):
        """
            A Streaming API endpoint, because requests (by the lovely Kenneth Reitz) makes this not
            stupidly annoying to implement. In reality, Twython does absolutely *nothing special* here,
            but people new to programming expect this type of function to exist for this library, so we
            provide it for convenience.

            Seriously, this is nothing special. :)

            For the basic stream you're probably accessing, you'll want to pass the following as data dictionary
            keys. If you need to use OAuth (newer streams), passing secrets/etc as keys SHOULD work...

                username - Required. User name, self explanatory.
                password - Required. The Streaming API doesn't use OAuth, so we do this the old school way. It's all
                    done over SSL (https://), so you're not left totally vulnerable.
                endpoint - Optional. Override the endpoint you're using with the Twitter Streaming API. This is defaulted to the one
                    that everyone has access to, but if Twitter <3's you feel free to set this to your wildest desires.

            Parameters:
                data - Required. Dictionary of attributes to attach to the request (see: params https://dev.twitter.com/docs/streaming-api/methods)
                callback - Required. Callback function to be fired when tweets come in (this is an event-based-ish API).
        """
        endpoint = 'https://stream.twitter.com/1/statuses/filter.json'
        if 'endpoint' in data:
            endpoint = data.pop('endpoint')

        needs_basic_auth = False
        if 'username' in data:
            needs_basic_auth = True
            username = data.pop('username')
            password = data.pop('password')

        if needs_basic_auth:
            stream = requests.post(endpoint, data=data, auth=(username, password))
        else:
            stream = requests.post(endpoint, data=data)

        for line in stream.iter_lines():
            if line:
                callback(simplejson.loads(line))

    @staticmethod
    def unicode2utf8(text):
        try:
            if isinstance(text, unicode):
                text = text.encode('utf-8')
        except:
            pass
        return text

    @staticmethod
    def encode(text):
        if isinstance(text, (str, unicode)):
            return Twython.unicode2utf8(text)
        return str(text)<|MERGE_RESOLUTION|>--- conflicted
+++ resolved
@@ -27,7 +27,7 @@
 
 # Twython maps keyword based arguments to Twitter API endpoints. The endpoints
 # table is a file with a dictionary of every API endpoint that Twython supports.
-from twitter_endpoints import base_url, api_table , twitter_http_status_codes
+from twitter_endpoints import base_url, api_table
 
 
 # There are some special setups (like, oh, a Django application) where
@@ -50,6 +50,7 @@
             # Seriously wtf is wrong with you if you get this Exception.
             raise Exception("Twython requires the simplejson library (or Python 2.6) to work. http://www.undefined.org/python/")
 
+
 class TwythonError(AttributeError):
     """
         Generic error class, catch-all for most Twython issues.
@@ -62,8 +63,12 @@
     """
     def __init__(self, msg, error_code=None):
         self.msg = msg
-        if error_code == 400:
-            raise TwythonAPILimit(msg)
+
+        if error_code is not None:
+            self.msg = self.msg + ' Please see https://dev.twitter.com/docs/error-codes-responses for additional information.'
+
+        if error_code == 400 or error_code == 420:
+            raise TwythonAPILimit(self.msg)
 
     def __str__(self):
         return repr(self.msg)
@@ -195,7 +200,7 @@
             self.__dict__[key] = setFunc(key)
 
         # create stash for last call intel
-        self._last_call= None
+        self._last_call = None
 
     def _constructFunc(self, api_call, **kwargs):
         # Go through and replace any mustaches that are in our API url.
@@ -215,7 +220,7 @@
 
         return content
 
-    def _request(self, url, method='GET', params=None):
+    def _request(self, url, method='GET', params=None, api_call=None):
         '''
         Internal response generator, not sense in repeating the same
         code twice, right? ;)
@@ -230,54 +235,36 @@
 
         func = getattr(self.client, method)
         response = func(url, data=myargs)
-        content= response.content.decode('utf-8')
+        content = response.content.decode('utf-8')
 
         # create stash for last function intel
-        self._last_call= {
-            'api_call':api_call,
-            'api_error':None,
-            'cookies':response.cookies,
-            'error':response.error,
-            'headers':response.headers,
-            'status_code':response.status_code,
-            'url':response.url,
-            'content':content,
+        self._last_call = {
+            'api_call': api_call,
+            'api_error': None,
+            'cookies': response.cookies,
+            'error': response.error,
+            'headers': response.headers,
+            'status_code': response.status_code,
+            'url': response.url,
+            'content': content,
         }
-        
-        if response.status_code not in ( 200 , 304 ):
-            # handle rate limiting first
-            if response.status_code == 420 :
-                raise TwythonAPILimit( "420 || %s || %s" % twitter_http_status_codes[420] )
-            if content:
-                try:
-                    as_json= simplejson.loads(content)
-                    if 'error' in as_json:
-                        self._last_call['api_error']= as_json['error']
-                except:
-                    pass
-            raise TwythonError( "%s || %s || %s" % ( response.status_code , twitter_http_status_codes[response.status_code][0] , twitter_http_status_codes[response.status_code][1] ) , error_code=response.status_code )
-            
-        try:
-            # sometimes this causes an error, and i haven't caught it yet!
-            return simplejson.loads(content)
-        except:
-            raise
-
-<<<<<<< HEAD
+
         # Python 2.6 `json` will throw a ValueError if it
         # can't load the string as valid JSON,
         # `simplejson` will throw simplejson.decoder.JSONDecodeError
         # But excepting just ValueError will work with both. o.O
         try:
-            content = simplejson.loads(response.content.decode('utf-8'))
+            content = simplejson.loads(content)
         except ValueError:
             raise TwythonError('Response was not valid JSON, unable to decode.')
 
-        if response.status_code > 302:
+        if response.status_code > 304:
             # Just incase there is no error message, let's set a default
             error_msg = 'An error occurred processing your request.'
             if content.get('error') is not None:
                 error_msg = content['error']
+
+            self._last_call = error_msg
 
             raise TwythonError(error_msg, error_code=response.status_code)
 
@@ -300,7 +287,7 @@
         else:
             url = '%s%s.json' % (self.api_url % version, endpoint)
 
-        content = self._request(url, method=method, params=params)
+        content = self._request(url, method=method, params=params, api_call=url)
 
         return content
 
@@ -317,15 +304,15 @@
         return self.request(endpoint, 'DELETE', params=params, version=version)
 
     # End Dynamic Request Methods
-=======
-    def get_lastfunction_header(self,header):
+
+    def get_lastfunction_header(self, header):
         """
             get_lastfunction_header(self)
 
             returns the header in the last function
             this must be called after an API call, as it returns header based information.
             this will return None if the header is not present
-            
+
             most useful for the following header information:
                 x-ratelimit-limit
                 x-ratelimit-remaining
@@ -337,7 +324,6 @@
         if header in self._last_call['headers']:
             return self._last_call['headers'][header]
         return None
->>>>>>> 40424079
 
     def get_authentication_tokens(self):
         """
@@ -350,7 +336,7 @@
         request_args = {}
         if callback_url:
             request_args['oauth_callback'] = callback_url
-            
+
         method = 'get'
 
         func = getattr(self.client, method)
