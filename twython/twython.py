--- conflicted
+++ resolved
@@ -9,14 +9,11 @@
 """
 
 __author__ = "Ryan McGrath <ryan@venodesigns.net>"
-<<<<<<< HEAD
-__version__ = "2.0.2"
-=======
-__version__ = "2.2.0"
->>>>>>> f232b873
+__version__ = "2.3.0"
 
 import urllib
 import re
+import warnings
 
 import requests
 from requests.auth import OAuth1
@@ -439,7 +436,17 @@
         return self._media_update(url,
                                   {'image': (file_, open(file_, 'rb'))},
                                   params={'tile': tile})
-
+    
+    def bulkUserLookup(self, **kwargs):
+        """Stub for a method that has been deprecated, kept for now to raise errors
+            properly if people are relying on this (which they are...).
+        """
+        warnings.warn(
+            "This function has been deprecated. Please migrate to .lookupUser() - params should be the same.",
+            DeprecationWarning,
+            stacklevel=2
+        )
+    
     def updateProfileImage(self, file_, version=1):
         """Updates the authenticating user's profile image (avatar).
 
