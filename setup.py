#!/usr/bin/env python

from setuptools import setup
from setuptools import find_packages

__author__ = 'Ryan McGrath <ryan@venodesigns.net>'
__version__ = '2.5.0'

setup(
    # Basic package information.
    name='twython',
    version=__version__,
    packages=find_packages(),

    # Packaging options.
    include_package_data=True,

    # Package dependencies.
<<<<<<< HEAD
    install_requires=['simplejson', 'requests>=0.14.1'],
=======
    install_requires=['simplejson', 'requests>=0.14.0'],
>>>>>>> 98e213df

    # Metadata for PyPI.
    author='Ryan McGrath',
    author_email='ryan@venodesigns.net',
    license='MIT License',
    url='http://github.com/ryanmcgrath/twython/tree/master',
    keywords='twitter search api tweet twython',
    description='An easy (and up to date) way to access Twitter data with Python.',
    long_description=open('README.rst').read(),
    classifiers=[
        'Development Status :: 4 - Beta',
        'Intended Audience :: Developers',
        'License :: OSI Approved :: MIT License',
        'Topic :: Software Development :: Libraries :: Python Modules',
        'Topic :: Communications :: Chat',
        'Topic :: Internet'
    ]
)<|MERGE_RESOLUTION|>--- conflicted
+++ resolved
@@ -16,11 +16,7 @@
     include_package_data=True,
 
     # Package dependencies.
-<<<<<<< HEAD
-    install_requires=['simplejson', 'requests>=0.14.1'],
-=======
     install_requires=['simplejson', 'requests>=0.14.0'],
->>>>>>> 98e213df
 
     # Metadata for PyPI.
     author='Ryan McGrath',
