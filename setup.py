--- conflicted
+++ resolved
@@ -4,11 +4,7 @@
 from setuptools import find_packages
 
 __author__ = 'Ryan McGrath <ryan@venodesigns.net>'
-<<<<<<< HEAD
-__version__ = '2.0.1'
-=======
-__version__ = '2.2.0'
->>>>>>> f232b873
+__version__ = '2.3.0'
 
 setup(
     # Basic package information.
